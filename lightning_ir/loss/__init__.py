--- conflicted
+++ resolved
@@ -1,22 +1,3 @@
-<<<<<<< HEAD
-from .loss import (
-    ApproxMRR,
-    ApproxNDCG,
-    ApproxRankMSE,
-    ConstantMarginMSE,
-    FLOPSRegularization,
-    InBatchCrossEntropy,
-    KLDivergence,
-    L1Regularization,
-    L2Regularization,
-    LocalizedContrastiveEstimation,
-    RankNet,
-    ScoreBasedInBatchCrossEntropy,
-    ScoreBasedInBatchLossFunction,
-    SupervisedMarginMSE,
-    MVRLocalLoss,
-)
-=======
 """
 Lightning IR module for loss functions.
 
@@ -29,7 +10,6 @@
 from .listwise import InfoNCE, KLDivergence, PearsonCorrelation
 from .pairwise import ConstantMarginMSE, RankNet, SupervisedMarginMSE
 from .regularization import FLOPSRegularization, L1Regularization, L2Regularization
->>>>>>> b18a9f62
 
 __all__ = [
     "ApproxMRR",
